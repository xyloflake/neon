use neon::vm::{Call, JsResult};
use neon::mem::Handle;
use neon::js::{JsNumber, JsString, JsArray, Object};

pub fn return_js_array(call: Call) -> JsResult<JsArray> {
    Ok(JsArray::new(call.scope, 0))
}

pub fn return_js_array_with_number(call: Call) -> JsResult<JsArray> {
    let scope = call.scope;
    let array: Handle<JsArray> = JsArray::new(scope, 1);
<<<<<<< HEAD
    array.set(0, JsInteger::new(scope, 9000))?;
=======
    try!(array.set(0, JsNumber::new(scope, 9000)));
>>>>>>> ed7d49c7
    Ok(array)
}

pub fn return_js_array_with_string(call: Call) -> JsResult<JsArray> {
    let scope = call.scope;
    let array: Handle<JsArray> = JsArray::new(scope, 1);
    array.set(0, JsString::new(scope, "hello node").unwrap())?;
    Ok(array)
}<|MERGE_RESOLUTION|>--- conflicted
+++ resolved
@@ -9,11 +9,7 @@
 pub fn return_js_array_with_number(call: Call) -> JsResult<JsArray> {
     let scope = call.scope;
     let array: Handle<JsArray> = JsArray::new(scope, 1);
-<<<<<<< HEAD
-    array.set(0, JsInteger::new(scope, 9000))?;
-=======
-    try!(array.set(0, JsNumber::new(scope, 9000)));
->>>>>>> ed7d49c7
+    array.set(0, JsNumber::new(scope, 9000))?;
     Ok(array)
 }
 
